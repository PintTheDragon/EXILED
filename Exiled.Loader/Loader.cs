// -----------------------------------------------------------------------
// <copyright file="Loader.cs" company="Exiled Team">
// Copyright (c) Exiled Team. All rights reserved.
// Licensed under the CC BY-SA 3.0 license.
// </copyright>
// -----------------------------------------------------------------------

namespace Exiled.Loader
{
    using System;
    using System.Collections.Generic;
    using System.IO;
    using System.Linq;
    using System.Reflection;

    using Exiled.API.Enums;
    using Exiled.API.Features;
    using Exiled.API.Interfaces;

    /// <summary>
    /// Used to handle plugins.
    /// </summary>
    public static class Loader
    {
        static Loader()
        {
            Log.Info($"Initializing at {Environment.CurrentDirectory}");
            Log.SendRaw($"{Assembly.GetExecutingAssembly().GetName().Name} - Version {Version.Major}.{Version.Minor}.{Version.Build}", ConsoleColor.DarkRed);

            CustomNetworkManager.Modded = true;

            // "Useless" check for now, since configs will be loaded after loading all plugins.
            if (Config.Environment != EnvironmentType.Production)
                Paths.Reload($"EXILED-{Config.Environment.ToString().ToUpper()}");

            if (!Directory.Exists(Paths.Configs))
                Directory.CreateDirectory(Paths.Configs);

            if (!Directory.Exists(Paths.Plugins))
                Directory.CreateDirectory(Paths.Plugins);

            if (!Directory.Exists(Paths.Dependencies))
                Directory.CreateDirectory(Paths.Dependencies);
        }

        /// <summary>
        /// Gets the plugins list.
        /// </summary>
        public static List<IPlugin<IConfig>> Plugins { get; } = new List<IPlugin<IConfig>>();

        /// <summary>
        /// Gets the initialized global random class.
        /// </summary>
        public static Random Random { get; } = new Random();

        /// <summary>
        /// Gets the version of the assembly.
        /// </summary>
        public static Version Version { get; } = Assembly.GetExecutingAssembly().GetName().Version;

        /// <summary>
        /// Gets the configs of the plugin manager.
        /// </summary>
        public static Config Config { get; } = new Config();

        /// <summary>
        /// Gets a value indicating whether the debug should be shown or not.
        /// </summary>
        public static bool ShouldDebugBeShown => Config.Environment == EnvironmentType.Testing || Config.Environment == EnvironmentType.Development;

        /// <summary>
        /// Gets plugin dependencies.
        /// </summary>
        public static List<Assembly> Dependencies { get; } = new List<Assembly>();

        /// <summary>
        /// Runs the plugin manager, by loading all dependencies, plugins, configs and then enables all plugins.
        /// </summary>
        /// <param name="dependencies">The dependencies that could have been loaded by Exiled.Bootstrap.</param>
        public static void Run(Assembly[] dependencies = null)
        {
            if (dependencies != null && dependencies.Length > 0)
                Dependencies.AddRange(dependencies);

            LoadDependencies();
            LoadPlugins();

            ConfigManager.Reload();

            EnablePlugins();
        }

        /// <summary>
        /// Loads all plugins.
        /// </summary>
        public static void LoadPlugins()
        {
            foreach (string pluginPath in Directory.GetFiles(Paths.Plugins).Where(path => (path.EndsWith(".dll") || path.EndsWith(".exe")) && !IsAssemblyLoaded(path)))
            {
                Assembly assembly = LoadAssembly(pluginPath);

                if (assembly == null)
                    continue;

                IPlugin<IConfig> plugin = CreatePlugin(assembly);

                if (plugin == null)
                    continue;

                Plugins.Add(plugin);
            }

            Plugins.Sort((left, right) => -left.Priority.CompareTo(right.Priority));
        }

        /// <summary>
        /// Loads an assembly.
        /// </summary>
        /// <param name="path">The path to load the assembly from.</param>
        /// <returns>Returns the loaded assembly or null.</returns>
        public static Assembly LoadAssembly(string path)
        {
            try
            {
                return Assembly.LoadFrom(path);
            }
            catch (Exception exception)
            {
                Log.Error($"Error while loading a plugin at {path}! {exception}");
            }

            return null;
        }

        /// <summary>
        /// Create a plugin instance.
        /// </summary>
        /// <param name="assembly">The plugin assembly.</param>
        /// <returns>Returns the created plugin instance or null.</returns>
        public static IPlugin<IConfig> CreatePlugin(Assembly assembly)
        {
            try
            {
                foreach (Type type in assembly.GetTypes().Where(type => !type.IsAbstract && !type.IsInterface))
                {
<<<<<<< HEAD
                    if (!type.IsGenericType || type.BaseType.GetGenericTypeDefinition() != typeof(Plugin<>))
=======
                    if (
                        !type.BaseType.IsGenericType ||
                        type.BaseType.GetGenericTypeDefinition() != typeof(Plugin<>) ||
                        type.BaseType.GetGenericArguments()?[0]?.GetInterface(nameof(IConfig)) != typeof(IConfig))
>>>>>>> d0849b9e
                    {
                        Log.Debug($"\"{type.FullName}\" does not inherit from Exiled.API.Plugin<IConfig>, skipping.", ShouldDebugBeShown);
                        continue;
                    }

                    Log.Debug($"Loading type {type.FullName}", ShouldDebugBeShown);

                    IPlugin<IConfig> plugin;

                    if (type.GetConstructor(Type.EmptyTypes) != null)
                    {
                        Log.Debug($"Public default constructor found, creating instance...", ShouldDebugBeShown);

                        plugin = (IPlugin<IConfig>)Activator.CreateInstance(type);
                    }
                    else
                    {
                        Log.Debug($"Constructor wasn't found, searching for a property with the {type.FullName} type...", ShouldDebugBeShown);

                        plugin = (IPlugin<IConfig>)type.GetProperties().Where(property => property.PropertyType == type)?.FirstOrDefault()?.GetValue(null);
                    }

                    if (plugin == null)
                    {
                        Log.Error($"{type.FullName} is a valid plugin, but it cannot be instantiated! It either doesn't have a public default constructor or a static property of the {type.FullName} type!");

                        continue;
                    }

                    Log.Debug($"Instantiated type {type.FullName}", ShouldDebugBeShown);

                    if (plugin.RequiredExiledVersion > Version)
                    {
                        if (!Config.ShouldLoadOutdatedPlugins)
                        {
                            Log.Error($"You're running an older version of Exiled ({Version.Major}.{Version.Minor}.{Version.Build})! This plugin won't be loaded!" +
                            $"Required version to load it: {plugin.RequiredExiledVersion.Major}.{plugin.RequiredExiledVersion.Minor}.{plugin.RequiredExiledVersion.Build}");

                            continue;
                        }
                        else
                        {
                            Log.Warn($"You're running an older version of Exiled ({Version.Major}.{Version.Minor}.{Version.Build})! " +
                            $"You may encounter some bugs! Update Exiled to at least " +
                            $"{plugin.RequiredExiledVersion.Major}.{plugin.RequiredExiledVersion.Minor}.{plugin.RequiredExiledVersion.Build}");
                        }
                    }

                    return plugin;
                }
            }
            catch (Exception exception)
            {
                Log.Error($"Error while initializing plugin at {assembly.Location}! {exception}");
            }

            return null;
        }

        /// <summary>
        /// Enables all plugins.
        /// </summary>
        public static void EnablePlugins()
        {
            foreach (IPlugin<IConfig> plugin in Plugins)
            {
                try
                {
                    if (plugin.Config.IsEnabled)
                    {
                        plugin.OnEnabled();
                        plugin.OnRegisteringCommands();
                    }
                }
                catch (Exception exception)
                {
                    Log.Error($"Plugin \"{plugin.Name}\" threw an exception while enabling: {exception}");
                }
            }
        }

        /// <summary>
        /// Reloads all plugins.
        /// </summary>
        public static void ReloadPlugins()
        {
            foreach (IPlugin<IConfig> plugin in Plugins)
            {
                try
                {
                    plugin.OnReloaded();

                    plugin.Config.IsEnabled = false;

                    plugin.OnDisabled();
                }
                catch (Exception exception)
                {
                    Log.Error($"Plugin \"{plugin.Name}\" threw an exception while reloading: {exception}");
                }
            }

            LoadPlugins();
            EnablePlugins();
        }

        /// <summary>
        /// Disables all plugins.
        /// </summary>
        public static void DisablePlugins()
        {
            foreach (IPlugin<IConfig> plugin in Plugins)
            {
                try
                {
                    plugin.Config.IsEnabled = false;
                    plugin.OnDisabled();
                    plugin.OnUnregisteringCommands();
                }
                catch (Exception exception)
                {
                    Log.Error($"Plugin \"{plugin.Name}\" threw an exception while disabling: {exception}");
                }
            }
        }

        /// <summary>
        /// Check if a dependency is loaded.
        /// </summary>
        /// <param name="path">The path to check from.</param>
        /// <returns>Returns whether the dependency is loaded or not.</returns>
        public static bool IsDependencyLoaded(string path) => Dependencies.Exists(assembly => assembly.Location == path);

        /// <summary>
        /// Check if an assembly is loaded.
        /// </summary>
        /// <param name="path">The path to check from.</param>
        /// <returns>Returns whether the assembly is loaded or not.</returns>
        public static bool IsAssemblyLoaded(string path) => Plugins.Any(plugin => plugin.Assembly.Location == path);

        /// <summary>
        /// Loads all dependencies.
        /// </summary>
        private static void LoadDependencies()
        {
            try
            {
                Log.Info($"Loading dependencies at {Paths.Dependencies}");

                foreach (string dependency in Directory.GetFiles(Paths.Dependencies).Where(path => path.EndsWith(".dll") && !IsDependencyLoaded(path)))
                {
                    Assembly assembly = LoadAssembly(dependency);

                    if (assembly == null)
                        continue;

                    Dependencies.Add(assembly);

                    Log.Info($"Loaded dependency {assembly.FullName}");
                }

                Log.Info("Dependencies loaded successfully!");
            }
            catch (Exception exception)
            {
                Log.Error($"An error has occurred while loading dependencies! {exception}");
            }
        }
    }
}<|MERGE_RESOLUTION|>--- conflicted
+++ resolved
@@ -143,14 +143,7 @@
             {
                 foreach (Type type in assembly.GetTypes().Where(type => !type.IsAbstract && !type.IsInterface))
                 {
-<<<<<<< HEAD
                     if (!type.IsGenericType || type.BaseType.GetGenericTypeDefinition() != typeof(Plugin<>))
-=======
-                    if (
-                        !type.BaseType.IsGenericType ||
-                        type.BaseType.GetGenericTypeDefinition() != typeof(Plugin<>) ||
-                        type.BaseType.GetGenericArguments()?[0]?.GetInterface(nameof(IConfig)) != typeof(IConfig))
->>>>>>> d0849b9e
                     {
                         Log.Debug($"\"{type.FullName}\" does not inherit from Exiled.API.Plugin<IConfig>, skipping.", ShouldDebugBeShown);
                         continue;
@@ -158,24 +151,27 @@
 
                     Log.Debug($"Loading type {type.FullName}", ShouldDebugBeShown);
 
-                    IPlugin<IConfig> plugin;
-
-                    if (type.GetConstructor(Type.EmptyTypes) != null)
+                    IPlugin<IConfig> plugin = null;
+
+                    var constructor = type.GetConstructor(BindingFlags.Public | BindingFlags.NonPublic, null, Type.EmptyTypes, null);
+                    if (constructor != null)
                     {
                         Log.Debug($"Public default constructor found, creating instance...", ShouldDebugBeShown);
-
-                        plugin = (IPlugin<IConfig>)Activator.CreateInstance(type);
+                        Log.Debug("Public default constructor found, creating instance...", ShouldDebugBeShown);
+
+                        plugin = constructor.Invoke(null, null) as IPlugin<IConfig>;
                     }
                     else
                     {
                         Log.Debug($"Constructor wasn't found, searching for a property with the {type.FullName} type...", ShouldDebugBeShown);
-
-                        plugin = (IPlugin<IConfig>)type.GetProperties().Where(property => property.PropertyType == type)?.FirstOrDefault()?.GetValue(null);
+                        var value = Array.Find(type.GetProperties(BindingFlags.Static | BindingFlags.NonPublic | BindingFlags.Public), property => property.PropertyType == type)?.GetValue(null);
+                        if (value != null)
+                            plugin = value as IPlugin<IConfig>;
                     }
 
                     if (plugin == null)
                     {
-                        Log.Error($"{type.FullName} is a valid plugin, but it cannot be instantiated! It either doesn't have a public default constructor or a static property of the {type.FullName} type!");
+                        Log.Error($"{type.FullName} is a valid plugin, but it cannot be instantiated! It either doesn't have a default constructor without any arguments or a static property of the {type.FullName} type!");
 
                         continue;
                     }
@@ -186,16 +182,15 @@
                     {
                         if (!Config.ShouldLoadOutdatedPlugins)
                         {
-                            Log.Error($"You're running an older version of Exiled ({Version.Major}.{Version.Minor}.{Version.Build})! This plugin won't be loaded!" +
-                            $"Required version to load it: {plugin.RequiredExiledVersion.Major}.{plugin.RequiredExiledVersion.Minor}.{plugin.RequiredExiledVersion.Build}");
+                            Log.Error($"You're running an older version of Exiled ({Version.ToString(3)})! This plugin won't be loaded!" +
+                            $"Required version to load it: {plugin.RequiredExiledVersion.ToString(3)}");
 
                             continue;
                         }
                         else
                         {
-                            Log.Warn($"You're running an older version of Exiled ({Version.Major}.{Version.Minor}.{Version.Build})! " +
-                            $"You may encounter some bugs! Update Exiled to at least " +
-                            $"{plugin.RequiredExiledVersion.Major}.{plugin.RequiredExiledVersion.Minor}.{plugin.RequiredExiledVersion.Build}");
+                            Log.Warn($"You're running an older version of Exiled ({Version.ToString(3)})! " +
+                            $"You may encounter some bugs! Update Exiled to at least {plugin.RequiredExiledVersion.ToString(3)}");
                         }
                     }
 
