--- conflicted
+++ resolved
@@ -1,224 +1,189 @@
-using EXILED.Extensions;
-using LiteNetLib;
-using System;
-using System.Collections.Generic;
-using System.IO;
-using UnityEngine;
-using static BanHandler;
-
-namespace EXILED
-{
-	public partial class Events
-	{
-		public static object lockObject = new object();
-
-		public static event OnRoundStart RoundStartEvent;
-		public delegate void OnRoundStart();
-
-		public static void InvokeRoundStart() => RoundStartEvent?.Invoke();
-
-		public static event OnPreAuth PreAuthEvent;
-<<<<<<< HEAD
-		public delegate void OnPreAuth(ref PreauthEvent ev);
-
-		public static void InvokePreAuth(ref string userId, ConnectionRequest request, ref bool allow)
-		{
-			if (PreAuthEvent == null)
-				return;
-
-			PreauthEvent ev = new PreauthEvent()
-=======
-		public delegate void OnPreAuth(PreAuthEvent ev);
-		public static void InvokePreAuth(ref string userid, ConnectionRequest request, ref bool allow)
-		{
-			if (PreAuthEvent == null)
-				return;
-			
-			PreAuthEvent ev = new PreAuthEvent()
->>>>>>> 16f3893c
-			{
-				Allow = allow,
-				Request = request,
-				UserId = userId
-			};
-<<<<<<< HEAD
-
-			PreAuthEvent.Invoke(ref ev);
-
-=======
-			PreAuthEvent.Invoke(ev);
->>>>>>> 16f3893c
-			allow = ev.Allow;
-			userId = ev.UserId;
-		}
-
-		public static event OnRoundEnd RoundEndEvent;
-		public delegate void OnRoundEnd();
-
-		public static void InvokeRoundEnd() => RoundEndEvent?.Invoke();
-
-		public static event OnRoundRestart RoundRestartEvent;
-		public delegate void OnRoundRestart();
-
-		public static void InvokeRoundRestart() => RoundRestartEvent?.Invoke();
-
-		public static event OnCommand RemoteAdminCommandEvent;
-<<<<<<< HEAD
-		public delegate void OnCommand(ref RACommandEvent ev);
-
-=======
-		public delegate void OnCommand(RaCommandEvent ev);
->>>>>>> 16f3893c
-		public static void InvokeCommand(ref string query, ref CommandSender sender, ref bool allow)
-		{
-			if (RemoteAdminCommandEvent == null)
-				return;
-<<<<<<< HEAD
-
-			RACommandEvent ev = new RACommandEvent()
-=======
-			
-			RaCommandEvent ev = new RaCommandEvent()
->>>>>>> 16f3893c
-			{
-				Allow = allow,
-				Command = query,
-				Sender = sender
-			};
-<<<<<<< HEAD
-
-			RemoteAdminCommandEvent.Invoke(ref ev);
-
-=======
-			RemoteAdminCommandEvent.Invoke(ev);
->>>>>>> 16f3893c
-			query = ev.Command;
-			sender = ev.Sender;
-			allow = ev.Allow;
-
-			lock (lockObject)
-			{
-				File.AppendAllText(PluginManager.LogsPath, $"[{DateTime.Now}] {sender.Nickname} ({sender.SenderId}) ran command: {query}. Command Permitted: {allow}" + Environment.NewLine);
-			}
-		}
-
-		public static event OnCheaterReport CheaterReportEvent;
-		public delegate void OnCheaterReport(CheaterReportEvent ev);
-
-		public static void InvokeCheaterReport(string reporterId, string reportedId, string reportedIp, string reason, int serverId, ref bool allow)
-		{
-			if (CheaterReportEvent == null)
-				return;
-
-			CheaterReportEvent ev = new CheaterReportEvent()
-			{
-				Allow = allow,
-				Report = reason,
-				ReportedId = reportedId,
-				ReportedIp = reportedIp,
-				ReporterId = reporterId
-			};
-<<<<<<< HEAD
-
-			CheaterReportEvent.Invoke(ref ev);
-
-=======
-			CheaterReportEvent.Invoke(ev);
->>>>>>> 16f3893c
-			allow = ev.Allow;
-		}
-
-		public static event WaitingForPlayers WaitingForPlayersEvent;
-		public delegate void WaitingForPlayers();
-
-		public static void InvokeWaitingForPlayers() => WaitingForPlayersEvent?.Invoke();
-
-		public static event TeamRespawn TeamRespawnEvent;
-		public delegate void TeamRespawn(TeamRespawnEvent ev);
-
-		public static void InvokeTeamRespawn(ref bool isChaos, ref int maxRespawn, ref List<ReferenceHub> playersToRespawn)
-		{
-			if (TeamRespawnEvent == null)
-				return;
-
-			TeamRespawnEvent ev = new TeamRespawnEvent()
-			{
-				IsChaos = isChaos,
-				MaxRespawnAmt = maxRespawn,
-				ToRespawn = playersToRespawn
-			};
-<<<<<<< HEAD
-
-			TeamRespawnEvent.Invoke(ref ev);
-
-=======
-			TeamRespawnEvent.Invoke(ev);
->>>>>>> 16f3893c
-			maxRespawn = ev.MaxRespawnAmt;
-			playersToRespawn = ev.ToRespawn;
-		}
-
-
-		public static event PlayerBanned PlayerBannedEvent;
-		public delegate void PlayerBanned(PlayerBannedEvent ev);
-
-		public static void InvokePlayerBanned(BanDetails banDetails, BanType banType)
-		{
-			if (PlayerBannedEvent == null)
-				return;
-
-			PlayerBannedEvent ev = new PlayerBannedEvent()
-			{
-				Details = banDetails,
-				Type = banType
-			};
-
-			PlayerBannedEvent.Invoke(ev);
-		}
-
-		public static event PlayerBan PlayerBanEvent;
-		public delegate void PlayerBan(PlayerBanEvent ev);
-
-		public static void InvokePlayerBan(ref ReferenceHub player, ref string userId, ref int duration, ref bool allow, ref string message, ref string reason, ref ReferenceHub issuer)
-		{
-			if (PlayerBanEvent == null)
-				return;
-			// ev.Allow is already set to true in the constructor
-			// Private field values set in the constructor to avoid triggering the logs
-			PlayerBanEvent ev = new PlayerBanEvent(Plugin.Config.GetBool("exiled_log_ban_event", true), player, reason, userId, duration, issuer)
-			{
-				FullMessage = message,
-				Reason = reason
-			};
-
-			PlayerBanEvent.Invoke(ev);
-			allow = ev.Allow;
-			userId = ev.UserId;
-			duration = ev.Duration;
-			message = ev.FullMessage;
-			reason = ev.Reason;
-			player = ev.BannedPlayer;
-			issuer = ev.Issuer;
-		}
-
-		public static event SetGroup SetGroupEvent;
-		public delegate void SetGroup(SetGroupEvent ev);
-
-		public static void InvokeSetGroup(GameObject player, ref UserGroup group, ref bool allow)
-		{
-			if (SetGroupEvent == null)
-				return;
-
-			SetGroupEvent ev = new SetGroupEvent()
-			{
-				Player = player.GetPlayer(),
-				Group = group,
-				Allow = allow
-			};
-
-			SetGroupEvent.Invoke(ev);
-			allow = ev.Allow;
-			group = ev.Group;
-		}
-	}
-}
+using EXILED.Extensions;
+using LiteNetLib;
+using System;
+using System.Collections.Generic;
+using System.IO;
+using UnityEngine;
+using static BanHandler;
+
+namespace EXILED
+{
+	public partial class Events
+	{
+		public static object lockObject = new object();
+
+		public static event OnRoundStart RoundStartEvent;
+		public delegate void OnRoundStart();
+
+		public static void InvokeRoundStart() => RoundStartEvent?.Invoke();
+
+		public static event OnPreAuth PreAuthEvent;
+		public delegate void OnPreAuth(ref PreauthEvent ev);
+
+		public static void InvokePreAuth(ref string userId, ConnectionRequest request, ref bool allow)
+		{
+			if (PreAuthEvent == null)
+				return;
+
+			PreauthEvent ev = new PreauthEvent()
+			{
+				Allow = allow,
+				Request = request,
+				UserId = userId
+			};
+
+			PreAuthEvent.Invoke(ref ev);
+
+			allow = ev.Allow;
+			userId = ev.UserId;
+		}
+
+		public static event OnRoundEnd RoundEndEvent;
+		public delegate void OnRoundEnd();
+
+		public static void InvokeRoundEnd() => RoundEndEvent?.Invoke();
+
+		public static event OnRoundRestart RoundRestartEvent;
+		public delegate void OnRoundRestart();
+
+		public static void InvokeRoundRestart() => RoundRestartEvent?.Invoke();
+
+		public static event OnCommand RemoteAdminCommandEvent;
+		public delegate void OnCommand(ref RACommandEvent ev);
+
+		public static void InvokeCommand(ref string query, ref CommandSender sender, ref bool allow)
+		{
+			if (RemoteAdminCommandEvent == null)
+				return;
+
+			RACommandEvent ev = new RACommandEvent()
+			{
+				Allow = allow,
+				Command = query,
+				Sender = sender
+			};
+
+			RemoteAdminCommandEvent.Invoke(ref ev);
+
+			query = ev.Command;
+			sender = ev.Sender;
+			allow = ev.Allow;
+
+			lock (lockObject)
+			{
+				File.AppendAllText(PluginManager.LogsPath, $"[{DateTime.Now}] {sender.Nickname} ({sender.SenderId}) ran command: {query}. Command Permitted: {allow}" + Environment.NewLine);
+			}
+		}
+
+		public static event OnCheaterReport CheaterReportEvent;
+		public delegate void OnCheaterReport(CheaterReportEvent ev);
+
+		public static void InvokeCheaterReport(string reporterId, string reportedId, string reportedIp, string reason, int serverId, ref bool allow)
+		{
+			if (CheaterReportEvent == null)
+				return;
+
+			CheaterReportEvent ev = new CheaterReportEvent()
+			{
+				Allow = allow,
+				Report = reason,
+				ReportedId = reportedId,
+				ReportedIp = reportedIp,
+				ReporterId = reporterId
+			};
+
+			CheaterReportEvent.Invoke(ref ev);
+
+			allow = ev.Allow;
+		}
+
+		public static event WaitingForPlayers WaitingForPlayersEvent;
+		public delegate void WaitingForPlayers();
+
+		public static void InvokeWaitingForPlayers() => WaitingForPlayersEvent?.Invoke();
+
+		public static event TeamRespawn TeamRespawnEvent;
+		public delegate void TeamRespawn(TeamRespawnEvent ev);
+
+		public static void InvokeTeamRespawn(ref bool isChaos, ref int maxRespawn, ref List<ReferenceHub> playersToRespawn)
+		{
+			if (TeamRespawnEvent == null)
+				return;
+
+			TeamRespawnEvent ev = new TeamRespawnEvent()
+			{
+				IsChaos = isChaos,
+				MaxRespawnAmt = maxRespawn,
+				ToRespawn = playersToRespawn
+			};
+
+			TeamRespawnEvent.Invoke(ref ev);
+
+			maxRespawn = ev.MaxRespawnAmt;
+			playersToRespawn = ev.ToRespawn;
+		}
+
+
+		public static event PlayerBanned PlayerBannedEvent;
+		public delegate void PlayerBanned(PlayerBannedEvent ev);
+
+		public static void InvokePlayerBanned(BanDetails banDetails, BanType banType)
+		{
+			if (PlayerBannedEvent == null)
+				return;
+
+			PlayerBannedEvent ev = new PlayerBannedEvent()
+			{
+				Details = banDetails,
+				Type = banType
+			};
+
+			PlayerBannedEvent.Invoke(ev);
+		}
+
+		public static event PlayerBan PlayerBanEvent;
+		public delegate void PlayerBan(PlayerBanEvent ev);
+
+		public static void InvokePlayerBan(ref ReferenceHub player, ref string userId, ref int duration, ref bool allow, ref string message, ref string reason, ref ReferenceHub issuer)
+		{
+			if (PlayerBanEvent == null)
+				return;
+			// ev.Allow is already set to true in the constructor
+			// Private field values set in the constructor to avoid triggering the logs
+			PlayerBanEvent ev = new PlayerBanEvent(Plugin.Config.GetBool("exiled_log_ban_event", true), player, reason, userId, duration, issuer)
+			{
+				FullMessage = message,
+				Reason = reason
+			};
+
+			PlayerBanEvent.Invoke(ev);
+			allow = ev.Allow;
+			userId = ev.UserId;
+			duration = ev.Duration;
+			message = ev.FullMessage;
+			reason = ev.Reason;
+			player = ev.BannedPlayer;
+			issuer = ev.Issuer;
+		}
+
+		public static event SetGroup SetGroupEvent;
+		public delegate void SetGroup(SetGroupEvent ev);
+
+		public static void InvokeSetGroup(GameObject player, ref UserGroup group, ref bool allow)
+		{
+			if (SetGroupEvent == null)
+				return;
+
+			SetGroupEvent ev = new SetGroupEvent()
+			{
+				Player = player.GetPlayer(),
+				Group = group,
+				Allow = allow
+			};
+
+			SetGroupEvent.Invoke(ev);
+			allow = ev.Allow;
+			group = ev.Group;
+		}
+	}
+}