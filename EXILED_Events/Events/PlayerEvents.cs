--- conflicted
+++ resolved
@@ -241,13 +241,9 @@
 				Script = script,
 				Allow = allow
 			};
-<<<<<<< HEAD
 
 			Scp096EnrageEvent.Invoke(ref ev);
 
-=======
-			Scp096EnrageEvent.Invoke(ev);
->>>>>>> 16f3893c
 			allow = ev.Allow;
 		}
 
@@ -265,13 +261,9 @@
 				Script = script,
 				Allow = allow
 			};
-<<<<<<< HEAD
 
 			Scp096CalmEvent.Invoke(ref ev);
 
-=======
-			Scp096CalmEvent.Invoke(ev);
->>>>>>> 16f3893c
 			allow = ev.Allow;
 		}
 
@@ -312,53 +304,32 @@
 		}
 
 		public static event PlayerHurt PlayerHurtEvent;
-<<<<<<< HEAD
 		public delegate void PlayerHurt(ref PlayerHurtEvent ev);
 
 		public static void InvokePlayerHurt(PlayerStats stats, ref PlayerStats.HitInfo hitInfo, GameObject player, int playerId = 0)
-=======
-		public delegate void PlayerHurt(PlayerHurtEvent ev);
-		public static void InvokePlayerHurt(PlayerStats stats, ref PlayerStats.HitInfo info, GameObject obj, int pid = 0)
->>>>>>> 16f3893c
 		{
 			if (PlayerHurtEvent == null)
 				return;
 
 			PlayerHurtEvent ev = new PlayerHurtEvent
 			{
-<<<<<<< HEAD
 				Attacker = playerId == 0 ? stats.gameObject.GetPlayer() : Player.GetPlayer(playerId),
 				Player = player.GetPlayer(),
 				Info = hitInfo
-=======
-				Attacker = pid == 0 ? stats.gameObject.GetPlayer() : Player.GetPlayer(pid),
-				Player = obj.GetPlayer(),
-				Info = info,
->>>>>>> 16f3893c
 			};
 
 			if (string.IsNullOrEmpty(ev.Player.GetUserId()))
 				return;
-<<<<<<< HEAD
 
 			PlayerHurtEvent.Invoke(ref ev);
 
 			hitInfo = ev.Info;
-=======
-			PlayerHurtEvent.Invoke(ev);
-			info = ev.Info;
->>>>>>> 16f3893c
 		}
 
 		public static event PlayerDeath PlayerDeathEvent;
-<<<<<<< HEAD
 		public delegate void PlayerDeath(ref PlayerDeathEvent ev);
 
 		public static void InvokePlayerDeath(PlayerStats stats, ref PlayerStats.HitInfo hitInfo, GameObject player, int playerId = 0)
-=======
-		public delegate void PlayerDeath(PlayerDeathEvent ev); 
-		public static void InvokePlayerDeath(PlayerStats stats, ref PlayerStats.HitInfo info, GameObject obj, int pid = 0)
->>>>>>> 16f3893c
 		{
 			if (PlayerDeathEvent == null)
 				return;
@@ -372,16 +343,10 @@
 
 			if (string.IsNullOrEmpty(ev.Player.GetUserId()) || ev.Player.GetRole() == RoleType.Spectator)
 				return;
-<<<<<<< HEAD
 
 			PlayerDeathEvent.Invoke(ref ev);
 
 			hitInfo = ev.Info;
-=======
-			
-			PlayerDeathEvent.Invoke(ev);
-			info = ev.Info;
->>>>>>> 16f3893c
 		}
 
 		public static event SetClass SetClassEvent;
@@ -401,7 +366,6 @@
 			SetClassEvent.Invoke(ev);
 		}
 
-<<<<<<< HEAD
 		public static event StartItems StartItemsEvent;
 		public delegate void StartItems(StartItemsEvent ev);
 
@@ -426,28 +390,6 @@
 		public delegate void GrenadeThrown(ref GrenadeThrownEvent ev);
 
 		public static void InvokeGrenadeThrown(ref GrenadeManager grenadeManager, ref int grenadeId, ref bool slow, ref double fuse, ref bool allow)
-=======
-        public static event StartItems StartItemsEvent;
-        public delegate void StartItems(StartItemsEvent ev);
-        public static void InvokeStartItems(GameObject obj, RoleType id, ref List<ItemType> startItems)
-        {
-	        if (StartItemsEvent == null)
-                return;
-
-            StartItemsEvent ev = new StartItemsEvent()
-            {
-                Player = obj.GetPlayer(),
-                Role = id,
-                StartItems = startItems
-            };
-            StartItemsEvent.Invoke(ev);
-            startItems = ev.StartItems;
-        }
-
-        public static event GrenadeThrown GrenadeThrownEvent;
-		public delegate void GrenadeThrown(GrenadeThrownEvent ev);
-		public static void InvokeGrenadeThrown(ref GrenadeManager gm, ref int id, ref bool slow, ref double fuse, ref bool allow)
->>>>>>> 16f3893c
 		{
 			if (GrenadeThrownEvent == null)
 				return;
@@ -461,13 +403,9 @@
 				Slow = slow,
 				Fuse = fuse
 			};
-<<<<<<< HEAD
 
 			GrenadeThrownEvent.Invoke(ref ev);
 
-=======
-			GrenadeThrownEvent.Invoke(ev);
->>>>>>> 16f3893c
 			allow = ev.Allow;
 			grenadeId = ev.Id;
 			grenadeManager = ev.Gm;
@@ -490,12 +428,8 @@
 				Allow = allow
 			};
 
-<<<<<<< HEAD
 			DropItemEvent.Invoke(ref ev);
 
-=======
-			DropItemEvent.Invoke(ev);
->>>>>>> 16f3893c
 			allow = ev.Allow;
 			item = ev.Item;
 		}
@@ -518,12 +452,7 @@
 		}
 
 		public static event PickupItem PickupItemEvent;
-<<<<<<< HEAD
 		public delegate void PickupItem(ref PickupItemEvent ev);
-=======
-
-		public delegate void PickupItem(PickupItemEvent ev);
->>>>>>> 16f3893c
 
 		public static void InvokePickupItem(GameObject player, ref Pickup pickup, ref bool allow)
 		{
@@ -536,13 +465,8 @@
 				Item = pickup,
 				Allow = allow
 			};
-<<<<<<< HEAD
 
 			PickupItemEvent.Invoke(ref ev);
-=======
-			
-			PickupItemEvent.Invoke(ev);
->>>>>>> 16f3893c
 			allow = ev.Allow;
 			pickup = ev.Item;
 		}
@@ -561,13 +485,9 @@
 				Target = target.GetPlayer(),
 				Allow = allow
 			};
-<<<<<<< HEAD
 
 			PlayerHandcuffedEvent.Invoke(ref ev);
 
-=======
-			PlayerHandcuffedEvent.Invoke(ev);
->>>>>>> 16f3893c
 			allow = ev.Allow;
 		}
 
@@ -585,23 +505,15 @@
 				Target = target.GetPlayer(),
 				Allow = allow
 			};
-<<<<<<< HEAD
 
 			PlayerHandcuffFreedEvent.Invoke(ref ev);
 
-=======
-			PlayerHandcuffFreedEvent.Invoke(ev);
->>>>>>> 16f3893c
 			allow = ev.Allow;
 		}
 
 		public static event Scp079TriggerTesla Scp079TriggerTeslaEvent;
-<<<<<<< HEAD
 		public delegate void Scp079TriggerTesla(ref Scp079TriggerTeslaEvent ev);
 
-=======
-		public delegate void Scp079TriggerTesla(Scp079TriggerTeslaEvent ev);
->>>>>>> 16f3893c
 		public static void InvokeScp079TriggerTesla(GameObject player, ref bool allow)
 		{
 			if (Scp079TriggerTeslaEvent == null)
@@ -612,24 +524,14 @@
 				Player = player.GetPlayer(),
 				Allow = allow
 			};
-<<<<<<< HEAD
 
 			Scp079TriggerTeslaEvent.Invoke(ref ev);
 
-=======
-			
-			Scp079TriggerTeslaEvent.Invoke(ev);
->>>>>>> 16f3893c
 			allow = ev.Allow;
 		}
 
 		public static event CheckEscape CheckEscapeEvent;
-<<<<<<< HEAD
 		public delegate void CheckEscape(ref CheckEscapeEvent ev);
-=======
-
-		public delegate void CheckEscape(CheckEscapeEvent ev);
->>>>>>> 16f3893c
 
 		public static void InvokeCheckEscape(GameObject player, ref bool allow)
 		{
@@ -641,23 +543,13 @@
 				Player = player.GetPlayer(),
 				Allow = allow
 			};
-<<<<<<< HEAD
 
 			CheckEscapeEvent.Invoke(ref ev);
-=======
-			
-			CheckEscapeEvent.Invoke(ev);
->>>>>>> 16f3893c
 			allow = ev.Allow;
 		}
 
 		public static event IntercomSpeak IntercomSpeakEvent;
-<<<<<<< HEAD
 		public delegate void IntercomSpeak(ref IntercomSpeakEvent ev);
-=======
-
-		public delegate void IntercomSpeak(IntercomSpeakEvent ev);
->>>>>>> 16f3893c
 
 		public static void InvokeIntercomSpeak(GameObject player, ref bool allow)
 		{
@@ -669,14 +561,9 @@
 				Player = player.GetPlayer(),
 				Allow = allow
 			};
-<<<<<<< HEAD
 
 			IntercomSpeakEvent.Invoke(ref ev);
 
-=======
-			
-			IntercomSpeakEvent.Invoke(ev);
->>>>>>> 16f3893c
 			allow = ev.Allow;
 		}
 
@@ -697,24 +584,15 @@
 				HitboxType = hitboxType,
 				Allow = allow
 			};
-<<<<<<< HEAD
 
 			LateShootEvent.Invoke(ref ev);
 
-=======
-			LateShootEvent.Invoke(ev);
->>>>>>> 16f3893c
 			allow = ev.Allow;
 			damage = ev.Damage;
 		}
 
 		public static event OnShoot ShootEvent;
-<<<<<<< HEAD
 		public delegate void OnShoot(ref ShootEvent ev);
-=======
-
-		public delegate void OnShoot(ShootEvent ev);
->>>>>>> 16f3893c
 
 		public static void InvokeOnShoot(ReferenceHub shooter, GameObject target, ref bool allow, ref Vector3 targetPosition)
 		{
@@ -728,13 +606,9 @@
 				Target = target,
 				TargetPos = targetPosition
 			};
-<<<<<<< HEAD
 
 			ShootEvent.Invoke(ref ev);
 
-=======
-			ShootEvent.Invoke(ev);
->>>>>>> 16f3893c
 			allow = ev.Allow;
 			targetPosition = ev.TargetPos;
 		}
@@ -836,12 +710,7 @@
 		}
 
 		public static event PlayerReload PlayerReloadEvent;
-<<<<<<< HEAD
 		public delegate void PlayerReload(ref PlayerReloadEvent ev);
-=======
-
-		public delegate void PlayerReload(PlayerReloadEvent ev);
->>>>>>> 16f3893c
 
 		public static void InvokePlayerReload(GameObject player, ref bool allow)
 		{
@@ -853,14 +722,9 @@
 				Player = player.GetPlayer(),
 				Allow = allow
 			};
-<<<<<<< HEAD
 
 			PlayerReloadEvent.Invoke(ref ev);
 
-=======
-			
-			PlayerReloadEvent.Invoke(ev);
->>>>>>> 16f3893c
 			allow = ev.Allow;
 		}
 
@@ -906,14 +770,9 @@
 		}
 
 		public static event Scp914Activation Scp914ActivationEvent;
-<<<<<<< HEAD
 		public delegate void Scp914Activation(ref Scp914ActivationEvent ev);
 
 		public static void InvokeScp914Activation(GameObject player, ref bool allow, ref double time)
-=======
-		public delegate void Scp914Activation(Scp914ActivationEvent ev);
-		public static void InvokeScp914Activation(GameObject obj, ref bool allow, ref double time)
->>>>>>> 16f3893c
 		{
 			if (Scp914ActivationEvent == null)
 				return;
@@ -924,24 +783,15 @@
 				Allow = allow,
 				Time = time
 			};
-<<<<<<< HEAD
 
 			Scp914ActivationEvent.Invoke(ref ev);
 
-=======
-			Scp914ActivationEvent.Invoke(ev);
->>>>>>> 16f3893c
 			allow = ev.Allow;
 			time = ev.Time;
 		}
 
 		public static event Scp914KnobChange Scp914KnobChangeEvent;
-<<<<<<< HEAD
 		public delegate void Scp914KnobChange(ref Scp914KnobChangeEvent ev);
-=======
-
-		public delegate void Scp914KnobChange(Scp914KnobChangeEvent ev);
->>>>>>> 16f3893c
 
 		public static void InvokeScp914KnobChange(GameObject player, ref bool allow, ref Scp914Knob knobSetting)
 		{
@@ -954,13 +804,9 @@
 				Allow = allow,
 				KnobSetting = knobSetting
 			};
-<<<<<<< HEAD
 
 			Scp914KnobChangeEvent.Invoke(ref ev);
 
-=======
-			Scp914KnobChangeEvent.Invoke(ev);
->>>>>>> 16f3893c
 			allow = ev.Allow;
 			knobSetting = ev.KnobSetting;
 		}
@@ -984,7 +830,6 @@
 			allow = ev.Allow;
 		}
 
-<<<<<<< HEAD
 		public static event SyncData SyncDataEvent;
 		public delegate void SyncData(ref SyncDataEvent ev);
 
@@ -1006,25 +851,4 @@
 			allow = ev.Allow;
 		}
 	}
-=======
-        public static event SyncData SyncDataEvent;
-        public delegate void SyncData (SyncDataEvent ev);
-        public static void InvokeSyncData(GameObject player, ref int state, ref Vector2 v2, ref bool allow)
-        {
-	        if (SyncDataEvent == null)
-                return;
-
-            SyncDataEvent ev = new SyncDataEvent
-            {
-                Player = player.GetPlayer(),
-                State = state,
-                V2 = v2,
-                Allow = allow
-            };
-
-            SyncDataEvent.Invoke(ev);
-            allow = ev.Allow;
-        }
-    }
->>>>>>> 16f3893c
 }