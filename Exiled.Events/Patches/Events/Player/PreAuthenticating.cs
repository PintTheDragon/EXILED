--- conflicted
+++ resolved
@@ -24,10 +24,6 @@
     using LiteNetLib.Utils;
 
     using Mirror.LiteNetLib4Mirror;
-
-#pragma warning disable SA1513 // Closing brace should be followed by blank line
-#pragma warning disable SA1005 // Single line comments should begin with single space
-#pragma warning disable SA1515 // Single-line comment should be preceded by blank line
 
     /// <summary>
     /// Patches <see cref="CustomLiteNetLib4MirrorTransport.ProcessConnectionRequest(ConnectionRequest)"/>.
@@ -50,459 +46,328 @@
         {
             try
             {
-                byte b;
-                if (!request.Data.TryGetByte(out b) || b >= 2)
+                int position = request.Data.Position;
+                if (!request.Data.TryGetByte(out byte result1) || !request.Data.TryGetByte(out byte result2) || !request.Data.TryGetByte(out byte result3) || result1 != CustomNetworkManager.Major || result2 != CustomNetworkManager.Minor || result3 != CustomNetworkManager.SyncedRevision)
                 {
                     CustomLiteNetLib4MirrorTransport.RequestWriter.Reset();
-                    CustomLiteNetLib4MirrorTransport.RequestWriter.Put((byte)2);
+                    CustomLiteNetLib4MirrorTransport.RequestWriter.Put((byte)3);
                     request.RejectForce(CustomLiteNetLib4MirrorTransport.RequestWriter);
                 }
-                else if (b == 1)
+                else
                 {
-                    string a;
-                    if (CustomLiteNetLib4MirrorTransport.VerificationChallenge != null && request.Data.TryGetString(out a) && a == CustomLiteNetLib4MirrorTransport.VerificationChallenge)
+                    bool flag = request.Data.TryGetInt(out int result4);
+                    if (!request.Data.TryGetBytesWithLength(out byte[] result5))
+                        flag = false;
+                    if (!flag)
                     {
                         CustomLiteNetLib4MirrorTransport.RequestWriter.Reset();
-                        CustomLiteNetLib4MirrorTransport.RequestWriter.Put((byte)18);
-                        CustomLiteNetLib4MirrorTransport.RequestWriter.Put(CustomLiteNetLib4MirrorTransport.VerificationResponse);
-                        request.Reject(CustomLiteNetLib4MirrorTransport.RequestWriter);
-                        CustomLiteNetLib4MirrorTransport.VerificationChallenge = null;
-                        CustomLiteNetLib4MirrorTransport.VerificationResponse = null;
-                        ServerConsole.AddLog("Verification challenge and response have been sent.", ConsoleColor.Green);
+                        CustomLiteNetLib4MirrorTransport.RequestWriter.Put((byte)15);
+                        request.RejectForce(CustomLiteNetLib4MirrorTransport.RequestWriter);
+                    }
+                    else if (CustomLiteNetLib4MirrorTransport.DelayConnections)
+                    {
+                        CustomLiteNetLib4MirrorTransport.PreauthDisableIdleMode();
+                        CustomLiteNetLib4MirrorTransport.RequestWriter.Reset();
+                        CustomLiteNetLib4MirrorTransport.RequestWriter.Put((byte)17);
+                        CustomLiteNetLib4MirrorTransport.RequestWriter.Put(CustomLiteNetLib4MirrorTransport.DelayTime);
+                        if (CustomLiteNetLib4MirrorTransport.DelayVolume < byte.MaxValue)
+                            ++CustomLiteNetLib4MirrorTransport.DelayVolume;
+                        if (CustomLiteNetLib4MirrorTransport.DelayVolume < CustomLiteNetLib4MirrorTransport.DelayVolumeThreshold)
+                        {
+                            ServerConsole.AddLog(
+                              $"Delayed connection incoming from endpoint {request.RemoteEndPoint} by {CustomLiteNetLib4MirrorTransport.DelayTime} seconds.");
+                            request.Reject(CustomLiteNetLib4MirrorTransport.RequestWriter);
+                        }
+                        else
+                        {
+                            ServerConsole.AddLog(
+                              $"Force delayed connection incoming from endpoint {request.RemoteEndPoint} by {CustomLiteNetLib4MirrorTransport.DelayTime} seconds.");
+                            request.RejectForce(CustomLiteNetLib4MirrorTransport.RequestWriter);
+                        }
                     }
                     else
                     {
-                        CustomLiteNetLib4MirrorTransport.Rejected += 1U;
-                        if (CustomLiteNetLib4MirrorTransport.Rejected > CustomLiteNetLib4MirrorTransport.RejectionThreshold)
-                        {
-                            CustomLiteNetLib4MirrorTransport.SuppressRejections = true;
-                        }
-                        if (!CustomLiteNetLib4MirrorTransport.SuppressRejections)
-                        {
-                            ServerConsole.AddLog(string.Format("Invalid verification challenge has been received from endpoint {0}.", request.RemoteEndPoint), ConsoleColor.Gray);
-                        }
-                        CustomLiteNetLib4MirrorTransport.RequestWriter.Reset();
-                        CustomLiteNetLib4MirrorTransport.RequestWriter.Put((byte)19);
-                        request.RejectForce(CustomLiteNetLib4MirrorTransport.RequestWriter);
-                    }
-                }
-                else
-                {
-                    byte cBackwardRevision = 0;
-                    byte cMajor;
-                    byte cMinor;
-                    byte cRevision;
-                    bool flag;
-                    if (!request.Data.TryGetByte(out cMajor) || !request.Data.TryGetByte(out cMinor) || !request.Data.TryGetByte(out cRevision) || !request.Data.TryGetBool(out flag) || (flag && !request.Data.TryGetByte(out cBackwardRevision)))
-                    {
-                        CustomLiteNetLib4MirrorTransport.RequestWriter.Reset();
-                        CustomLiteNetLib4MirrorTransport.RequestWriter.Put((byte)3);
-                        request.RejectForce(CustomLiteNetLib4MirrorTransport.RequestWriter);
-                    }
-                    else if (!GameCore.Version.CompatibilityCheck(GameCore.Version.Major, GameCore.Version.Minor, GameCore.Version.Revision, cMajor, cMinor, cRevision, flag, cBackwardRevision))
-                    {
-                        CustomLiteNetLib4MirrorTransport.RequestWriter.Reset();
-                        CustomLiteNetLib4MirrorTransport.RequestWriter.Put((byte)3);
-                        request.RejectForce(CustomLiteNetLib4MirrorTransport.RequestWriter);
-                    }
-                    else
-                    {
-                        int num;
-                        bool flag2 = request.Data.TryGetInt(out num);
-                        byte[] array;
-                        if (!request.Data.TryGetBytesWithLength(out array))
-                        {
-                            flag2 = false;
-                        }
-                        if (!flag2)
-                        {
-                            CustomLiteNetLib4MirrorTransport.RequestWriter.Reset();
-                            CustomLiteNetLib4MirrorTransport.RequestWriter.Put((byte)15);
-                            request.RejectForce(CustomLiteNetLib4MirrorTransport.RequestWriter);
-                        }
-                        else if (CustomLiteNetLib4MirrorTransport.DelayConnections)
-                        {
-                            CustomLiteNetLib4MirrorTransport.PreauthDisableIdleMode();
-                            CustomLiteNetLib4MirrorTransport.RequestWriter.Reset();
-                            CustomLiteNetLib4MirrorTransport.RequestWriter.Put((byte)17);
-                            CustomLiteNetLib4MirrorTransport.RequestWriter.Put(CustomLiteNetLib4MirrorTransport.DelayTime);
-                            if (CustomLiteNetLib4MirrorTransport.DelayVolume < 255)
-                            {
-                                CustomLiteNetLib4MirrorTransport.DelayVolume += 1;
-                            }
-                            if (CustomLiteNetLib4MirrorTransport.DelayVolume < CustomLiteNetLib4MirrorTransport.DelayVolumeThreshold)
-                            {
-                                ServerConsole.AddLog(string.Format("Delayed connection incoming from endpoint {0} by {1} seconds.", request.RemoteEndPoint, CustomLiteNetLib4MirrorTransport.DelayTime), ConsoleColor.Gray);
-                                request.Reject(CustomLiteNetLib4MirrorTransport.RequestWriter);
-                            }
-                            else
-                            {
-                                ServerConsole.AddLog(string.Format("Force delayed connection incoming from endpoint {0} by {1} seconds.", request.RemoteEndPoint, CustomLiteNetLib4MirrorTransport.DelayTime), ConsoleColor.Gray);
-                                request.RejectForce(CustomLiteNetLib4MirrorTransport.RequestWriter);
-                            }
-                        }
-                        else
-                        {
-                            if (CustomLiteNetLib4MirrorTransport.UseChallenge)
-                            {
-                                if (num == 0 || array == null || array.Length == 0)
+                        if (CustomLiteNetLib4MirrorTransport.UseChallenge)
+                        {
+                            if (result4 == 0 || result5 == null || result5.Length == 0)
+                            {
+                                if (!CustomLiteNetLib4MirrorTransport.CheckIpRateLimit(request))
+                                    return;
+                                int num = 0;
+                                string key = string.Empty;
+                                for (byte index = 0; index < 3; ++index)
                                 {
-                                    if (!CustomLiteNetLib4MirrorTransport.CheckIpRateLimit(request))
+                                    num = RandomGenerator.GetInt32();
+                                    if (num == 0)
+                                        num = 1;
+                                    key = request.RemoteEndPoint.Address + "-" + num;
+                                    if (CustomLiteNetLib4MirrorTransport.Challenges.ContainsKey(key))
                                     {
-                                        return;
-                                    }
-                                    int num2 = 0;
-                                    string key = string.Empty;
-                                    for (byte b2 = 0; b2 < 3; b2 += 1)
-                                    {
-                                        num2 = RandomGenerator.GetInt32(false);
-                                        if (num2 == 0)
-                                        {
-                                            num2 = 1;
-                                        }
-                                        key = request.RemoteEndPoint.Address + "-" + num2;
-                                        if (!CustomLiteNetLib4MirrorTransport.Challenges.ContainsKey(key))
-                                        {
-                                            break;
-                                        }
-                                        if (b2 == 2)
+                                        if (index == 2)
                                         {
                                             CustomLiteNetLib4MirrorTransport.RequestWriter.Reset();
                                             CustomLiteNetLib4MirrorTransport.RequestWriter.Put((byte)4);
                                             request.RejectForce(CustomLiteNetLib4MirrorTransport.RequestWriter);
-                                            ServerConsole.AddLog(string.Format("Failed to generate ID for challenge for incoming connection from endpoint {0}.", request.RemoteEndPoint), ConsoleColor.Gray);
+                                            ServerConsole.AddLog(
+                                              $"Failed to generate ID for challenge for incoming connection from endpoint {request.RemoteEndPoint}.");
                                             return;
                                         }
                                     }
-                                    byte[] bytes = RandomGenerator.GetBytes((int)(CustomLiteNetLib4MirrorTransport.ChallengeInitLen + CustomLiteNetLib4MirrorTransport.ChallengeSecretLen), true);
-                                    ServerConsole.AddLog(string.Format("Requested challenge for incoming connection from endpoint {0}.", request.RemoteEndPoint), ConsoleColor.Gray);
+                                    else
+                                    {
+                                        break;
+                                    }
+                                }
+
+                                byte[] bytes = RandomGenerator.GetBytes(CustomLiteNetLib4MirrorTransport.ChallengeInitLen + CustomLiteNetLib4MirrorTransport.ChallengeSecretLen, true);
+                                ServerConsole.AddLog(
+                                  $"Requested challenge for incoming connection from endpoint {request.RemoteEndPoint}.");
+                                CustomLiteNetLib4MirrorTransport.RequestWriter.Reset();
+                                CustomLiteNetLib4MirrorTransport.RequestWriter.Put((byte)13);
+                                CustomLiteNetLib4MirrorTransport.RequestWriter.Put((byte)CustomLiteNetLib4MirrorTransport.ChallengeMode);
+                                CustomLiteNetLib4MirrorTransport.RequestWriter.Put(num);
+                                switch (CustomLiteNetLib4MirrorTransport.ChallengeMode)
+                                {
+                                    case ChallengeType.MD5:
+                                        CustomLiteNetLib4MirrorTransport.RequestWriter.PutBytesWithLength(bytes, 0, CustomLiteNetLib4MirrorTransport.ChallengeInitLen);
+                                        CustomLiteNetLib4MirrorTransport.RequestWriter.Put(CustomLiteNetLib4MirrorTransport.ChallengeSecretLen);
+                                        CustomLiteNetLib4MirrorTransport.RequestWriter.PutBytesWithLength(Md.Md5(bytes));
+                                        CustomLiteNetLib4MirrorTransport.Challenges.Add(key, new PreauthChallengeItem(new ArraySegment<byte>(bytes, CustomLiteNetLib4MirrorTransport.ChallengeInitLen, CustomLiteNetLib4MirrorTransport.ChallengeSecretLen)));
+                                        break;
+                                    case ChallengeType.SHA1:
+                                        CustomLiteNetLib4MirrorTransport.RequestWriter.PutBytesWithLength(bytes, 0, CustomLiteNetLib4MirrorTransport.ChallengeInitLen);
+                                        CustomLiteNetLib4MirrorTransport.RequestWriter.Put(CustomLiteNetLib4MirrorTransport.ChallengeSecretLen);
+                                        CustomLiteNetLib4MirrorTransport.RequestWriter.PutBytesWithLength(Sha.Sha1(bytes));
+                                        CustomLiteNetLib4MirrorTransport.Challenges.Add(key, new PreauthChallengeItem(new ArraySegment<byte>(bytes, CustomLiteNetLib4MirrorTransport.ChallengeInitLen, CustomLiteNetLib4MirrorTransport.ChallengeSecretLen)));
+                                        break;
+                                    default:
+                                        CustomLiteNetLib4MirrorTransport.RequestWriter.PutBytesWithLength(bytes);
+                                        CustomLiteNetLib4MirrorTransport.Challenges.Add(key, new PreauthChallengeItem(new ArraySegment<byte>(bytes)));
+                                        break;
+                                }
+
+                                request.Reject(CustomLiteNetLib4MirrorTransport.RequestWriter);
+                                CustomLiteNetLib4MirrorTransport.PreauthDisableIdleMode();
+                                return;
+                            }
+
+                            string key1 = request.RemoteEndPoint.Address + "-" + result4;
+                            if (!CustomLiteNetLib4MirrorTransport.Challenges.ContainsKey(key1))
+                            {
+                                ServerConsole.AddLog(
+                                  $"Security challenge response of incoming connection from endpoint {request.RemoteEndPoint} has been REJECTED (invalid Challenge ID).");
+                                CustomLiteNetLib4MirrorTransport.RequestWriter.Reset();
+                                CustomLiteNetLib4MirrorTransport.RequestWriter.Put((byte)14);
+                                request.RejectForce(CustomLiteNetLib4MirrorTransport.RequestWriter);
+                                return;
+                            }
+
+                            ArraySegment<byte> validResponse = CustomLiteNetLib4MirrorTransport.Challenges[key1].ValidResponse;
+                            if (!result5.SequenceEqual(validResponse))
+                            {
+                                ServerConsole.AddLog(
+                                  $"Security challenge response of incoming connection from endpoint {request.RemoteEndPoint} has been REJECTED (invalid response).");
+                                CustomLiteNetLib4MirrorTransport.RequestWriter.Reset();
+                                CustomLiteNetLib4MirrorTransport.RequestWriter.Put((byte)15);
+                                request.RejectForce(CustomLiteNetLib4MirrorTransport.RequestWriter);
+                                return;
+                            }
+
+                            CustomLiteNetLib4MirrorTransport.Challenges.Remove(key1);
+                            CustomLiteNetLib4MirrorTransport.PreauthDisableIdleMode();
+                            ServerConsole.AddLog(
+                              $"Security challenge response of incoming connection from endpoint {request.RemoteEndPoint} has been accepted.");
+                        }
+                        else if (!CustomLiteNetLib4MirrorTransport.CheckIpRateLimit(request))
+                        {
+                            return;
+                        }
+
+                        if (!CharacterClassManager.OnlineMode)
+                        {
+                            KeyValuePair<BanDetails, BanDetails> keyValuePair = BanHandler.QueryBan(null, request.RemoteEndPoint.Address.ToString());
+                            if (keyValuePair.Value != null)
+                            {
+                                ServerConsole.AddLog($"Player tried to connect from banned endpoint {request.RemoteEndPoint}.");
+                                CustomLiteNetLib4MirrorTransport.RequestWriter.Reset();
+                                CustomLiteNetLib4MirrorTransport.RequestWriter.Put((byte)6);
+                                CustomLiteNetLib4MirrorTransport.RequestWriter.Put(keyValuePair.Value.Expires);
+                                CustomLiteNetLib4MirrorTransport.RequestWriter.Put(keyValuePair.Value?.Reason ?? string.Empty);
+                                request.RejectForce(CustomLiteNetLib4MirrorTransport.RequestWriter);
+                            }
+                            else
+                            {
+                                request.Accept();
+                                CustomLiteNetLib4MirrorTransport.PreauthDisableIdleMode();
+                            }
+                        }
+                        else
+                        {
+                            if (!request.Data.TryGetString(out string result6) || result6 == string.Empty)
+                            {
+                                CustomLiteNetLib4MirrorTransport.RequestWriter.Reset();
+                                CustomLiteNetLib4MirrorTransport.RequestWriter.Put((byte)5);
+                                request.RejectForce(CustomLiteNetLib4MirrorTransport.RequestWriter);
+                            }
+                            else
+                            {
+                                if (!request.Data.TryGetULong(out ulong result7) || !request.Data.TryGetByte(out byte result8) || !request.Data.TryGetString(out string result9) || !request.Data.TryGetBytesWithLength(out byte[] result10))
+                                {
                                     CustomLiteNetLib4MirrorTransport.RequestWriter.Reset();
-                                    CustomLiteNetLib4MirrorTransport.RequestWriter.Put((byte)13);
-                                    CustomLiteNetLib4MirrorTransport.RequestWriter.Put((byte)CustomLiteNetLib4MirrorTransport.ChallengeMode);
-                                    CustomLiteNetLib4MirrorTransport.RequestWriter.Put(num2);
-                                    switch (CustomLiteNetLib4MirrorTransport.ChallengeMode)
-                                    {
-                                        case ChallengeType.MD5:
-                                            CustomLiteNetLib4MirrorTransport.RequestWriter.PutBytesWithLength(bytes, 0, (int)CustomLiteNetLib4MirrorTransport.ChallengeInitLen);
-                                            CustomLiteNetLib4MirrorTransport.RequestWriter.Put(CustomLiteNetLib4MirrorTransport.ChallengeSecretLen);
-                                            CustomLiteNetLib4MirrorTransport.RequestWriter.PutBytesWithLength(Md.Md5(bytes));
-                                            CustomLiteNetLib4MirrorTransport.Challenges.Add(key, new PreauthChallengeItem(new ArraySegment<byte>(bytes, (int)CustomLiteNetLib4MirrorTransport.ChallengeInitLen, (int)CustomLiteNetLib4MirrorTransport.ChallengeSecretLen)));
-                                            break;
-                                        case ChallengeType.SHA1:
-                                            CustomLiteNetLib4MirrorTransport.RequestWriter.PutBytesWithLength(bytes, 0, (int)CustomLiteNetLib4MirrorTransport.ChallengeInitLen);
-                                            CustomLiteNetLib4MirrorTransport.RequestWriter.Put(CustomLiteNetLib4MirrorTransport.ChallengeSecretLen);
-                                            CustomLiteNetLib4MirrorTransport.RequestWriter.PutBytesWithLength(Sha.Sha1(bytes));
-                                            CustomLiteNetLib4MirrorTransport.Challenges.Add(key, new PreauthChallengeItem(new ArraySegment<byte>(bytes, (int)CustomLiteNetLib4MirrorTransport.ChallengeInitLen, (int)CustomLiteNetLib4MirrorTransport.ChallengeSecretLen)));
-                                            break;
-                                        case ChallengeType.Reply:
-                                            CustomLiteNetLib4MirrorTransport.RequestWriter.PutBytesWithLength(bytes);
-                                            CustomLiteNetLib4MirrorTransport.Challenges.Add(key, new PreauthChallengeItem(new ArraySegment<byte>(bytes)));
-                                            break;
-                                    }
-                                    request.Reject(CustomLiteNetLib4MirrorTransport.RequestWriter);
-                                    CustomLiteNetLib4MirrorTransport.PreauthDisableIdleMode();
-                                    return;
-                                }
-                                else
-                                {
-                                    string key2 = request.RemoteEndPoint.Address + "-" + num;
-                                    if (!CustomLiteNetLib4MirrorTransport.Challenges.ContainsKey(key2))
-                                    {
-                                        CustomLiteNetLib4MirrorTransport.Rejected += 1U;
-                                        if (CustomLiteNetLib4MirrorTransport.Rejected > CustomLiteNetLib4MirrorTransport.RejectionThreshold)
-                                        {
-                                            CustomLiteNetLib4MirrorTransport.SuppressRejections = true;
-                                        }
-                                        if (!CustomLiteNetLib4MirrorTransport.SuppressRejections)
-                                        {
-                                            ServerConsole.AddLog(string.Format("Security challenge response of incoming connection from endpoint {0} has been REJECTED (invalid Challenge ID).", request.RemoteEndPoint), ConsoleColor.Gray);
-                                        }
-                                        CustomLiteNetLib4MirrorTransport.RequestWriter.Reset();
-                                        CustomLiteNetLib4MirrorTransport.RequestWriter.Put((byte)14);
-                                        request.RejectForce(CustomLiteNetLib4MirrorTransport.RequestWriter);
-                                        return;
-                                    }
-                                    ArraySegment<byte> validResponse = CustomLiteNetLib4MirrorTransport.Challenges[key2].ValidResponse;
-                                    if (!array.SequenceEqual(validResponse))
-                                    {
-                                        CustomLiteNetLib4MirrorTransport.Rejected += 1U;
-                                        if (CustomLiteNetLib4MirrorTransport.Rejected > CustomLiteNetLib4MirrorTransport.RejectionThreshold)
-                                        {
-                                            CustomLiteNetLib4MirrorTransport.SuppressRejections = true;
-                                        }
-                                        if (!CustomLiteNetLib4MirrorTransport.SuppressRejections)
-                                        {
-                                            ServerConsole.AddLog(string.Format("Security challenge response of incoming connection from endpoint {0} has been REJECTED (invalid response).", request.RemoteEndPoint), ConsoleColor.Gray);
-                                        }
-                                        CustomLiteNetLib4MirrorTransport.RequestWriter.Reset();
-                                        CustomLiteNetLib4MirrorTransport.RequestWriter.Put((byte)15);
-                                        request.RejectForce(CustomLiteNetLib4MirrorTransport.RequestWriter);
-                                        return;
-                                    }
-                                    CustomLiteNetLib4MirrorTransport.Challenges.Remove(key2);
-                                    CustomLiteNetLib4MirrorTransport.PreauthDisableIdleMode();
-                                    ServerConsole.AddLog(string.Format("Security challenge response of incoming connection from endpoint {0} has been accepted.", request.RemoteEndPoint), ConsoleColor.Gray);
-                                }
-                            }
-                            else if (!CustomLiteNetLib4MirrorTransport.CheckIpRateLimit(request))
-                            {
-                                return;
-                            }
-                            string text;
-                            long num3;
-                            byte b3;
-                            string text2;
-                            byte[] signature;
-                            if (!CharacterClassManager.OnlineMode)
-                            {
-                                KeyValuePair<BanDetails, BanDetails> keyValuePair = BanHandler.QueryBan(null, request.RemoteEndPoint.Address.ToString());
-                                if (keyValuePair.Value != null)
-                                {
-                                    ServerConsole.AddLog(string.Format("Player tried to connect from banned endpoint {0}.", request.RemoteEndPoint), ConsoleColor.Gray);
-                                    CustomLiteNetLib4MirrorTransport.RequestWriter.Reset();
-                                    CustomLiteNetLib4MirrorTransport.RequestWriter.Put((byte)6);
-                                    CustomLiteNetLib4MirrorTransport.RequestWriter.Put(keyValuePair.Value.Expires);
-                                    NetDataWriter requestWriter = CustomLiteNetLib4MirrorTransport.RequestWriter;
-                                    BanDetails value = keyValuePair.Value;
-                                    requestWriter.Put(((value != null) ? value.Reason : null) ?? string.Empty);
+                                    CustomLiteNetLib4MirrorTransport.RequestWriter.Put((byte)4);
                                     request.RejectForce(CustomLiteNetLib4MirrorTransport.RequestWriter);
                                 }
                                 else
                                 {
-                                    request.Accept();
-                                    CustomLiteNetLib4MirrorTransport.PreauthDisableIdleMode();
-                                }
-                            }
-                            else if (!request.Data.TryGetString(out text) || text == string.Empty)
-                            {
-                                CustomLiteNetLib4MirrorTransport.RequestWriter.Reset();
-                                CustomLiteNetLib4MirrorTransport.RequestWriter.Put((byte)5);
-                                request.RejectForce(CustomLiteNetLib4MirrorTransport.RequestWriter);
-                            }
-                            else if (!request.Data.TryGetLong(out num3) || !request.Data.TryGetByte(out b3) || !request.Data.TryGetString(out text2) || !request.Data.TryGetBytesWithLength(out signature))
-                            {
-                                CustomLiteNetLib4MirrorTransport.RequestWriter.Reset();
-                                CustomLiteNetLib4MirrorTransport.RequestWriter.Put((byte)4);
-                                request.RejectForce(CustomLiteNetLib4MirrorTransport.RequestWriter);
-                            }
-                            else
-                            {
-                                CentralAuthPreauthFlags flags = (CentralAuthPreauthFlags)b3;
-                                try
-                                {
-                                    if (!ECDSA.VerifyBytes($"{text};{b3};{text2};{num3}", signature, ServerConsole.PublicKey))
+                                    CentralAuthPreauthFlags flags = (CentralAuthPreauthFlags)result8;
+                                    try
                                     {
-                                        CustomLiteNetLib4MirrorTransport.Rejected += 1U;
-                                        if (CustomLiteNetLib4MirrorTransport.Rejected > CustomLiteNetLib4MirrorTransport.RejectionThreshold)
+                                        if (!ECDSA.VerifyBytes(
+                                          $"{result6};{result8};{result9};{result7}", result10, ServerConsole.PublicKey))
                                         {
-<<<<<<< HEAD
-                                            CustomLiteNetLib4MirrorTransport.SuppressRejections = true;
-=======
                                             ServerConsole.AddLog(
                                               $"Player from endpoint {request.RemoteEndPoint} sent pre-authentication token with invalid digital signature.");
                                             CustomLiteNetLib4MirrorTransport.RequestWriter.Reset();
                                             CustomLiteNetLib4MirrorTransport.RequestWriter.Put((byte)2);
                                             request.RejectForce(CustomLiteNetLib4MirrorTransport.RequestWriter);
->>>>>>> 97da6344
                                         }
-                                        if (!CustomLiteNetLib4MirrorTransport.SuppressRejections)
+                                        else if ((ulong)TimeBehaviour.CurrentUnixTimestamp > result7)
                                         {
-                                            ServerConsole.AddLog(string.Format("Player from endpoint {0} sent preauthentication token with invalid digital signature.", request.RemoteEndPoint), ConsoleColor.Gray);
+                                            ServerConsole.AddLog(
+                                              $"Player from endpoint {request.RemoteEndPoint} sent expired pre-authentication token.");
+                                            ServerConsole.AddLog("Make sure that time and timezone set on server is correct. We recommend synchronizing the time.");
+                                            CustomLiteNetLib4MirrorTransport.RequestWriter.Reset();
+                                            CustomLiteNetLib4MirrorTransport.RequestWriter.Put((byte)11);
+                                            request.RejectForce(CustomLiteNetLib4MirrorTransport.RequestWriter);
                                         }
+                                        else
+                                        {
+                                            if (CustomLiteNetLib4MirrorTransport.UserRateLimiting)
+                                            {
+                                                if (CustomLiteNetLib4MirrorTransport.UserRateLimit.Contains(result6))
+                                                {
+                                                    ServerConsole.AddLog(
+                                                      $"Incoming connection from {result6} ({request.RemoteEndPoint}) rejected due to exceeding the rate limit.");
+                                                    ServerLogs.AddLog(ServerLogs.Modules.Networking, $"Incoming connection from endpoint {result6} ({request.RemoteEndPoint}) rejected due to exceeding the rate limit.", ServerLogs.ServerLogType.RateLimit);
+                                                    CustomLiteNetLib4MirrorTransport.RequestWriter.Reset();
+                                                    CustomLiteNetLib4MirrorTransport.RequestWriter.Put((byte)12);
+                                                    request.RejectForce(CustomLiteNetLib4MirrorTransport.RequestWriter);
+                                                    return;
+                                                }
+
+                                                CustomLiteNetLib4MirrorTransport.UserRateLimit.Add(result6);
+                                            }
+
+                                            if (!flags.HasFlagFast(CentralAuthPreauthFlags.IgnoreBans) || !ServerStatic.GetPermissionsHandler().IsVerified)
+                                            {
+                                                KeyValuePair<BanDetails, BanDetails> keyValuePair = BanHandler.QueryBan(result6, request.RemoteEndPoint.Address.ToString());
+                                                if (keyValuePair.Key != null || keyValuePair.Value != null)
+                                                {
+                                                    ServerConsole.AddLog(
+                                                      $"{(keyValuePair.Key == null ? "Player" : "Banned player")} {result6} tried to connect from {(keyValuePair.Value == null ? string.Empty : "banned ")} endpoint {request.RemoteEndPoint}.");
+                                                    ServerLogs.AddLog(ServerLogs.Modules.Networking, $"{(keyValuePair.Key == null ? "Player" : "Banned player")} {result6} tried to connect from {(keyValuePair.Value == null ? string.Empty : "banned ")} endpoint {request.RemoteEndPoint}.", ServerLogs.ServerLogType.ConnectionUpdate);
+                                                    CustomLiteNetLib4MirrorTransport.RequestWriter.Reset();
+                                                    CustomLiteNetLib4MirrorTransport.RequestWriter.Put((byte)6);
+                                                    NetDataWriter requestWriter = CustomLiteNetLib4MirrorTransport.RequestWriter;
+                                                    BanDetails key = keyValuePair.Key;
+                                                    long num = key?.Expires ?? keyValuePair.Value.Expires;
+                                                    requestWriter.Put(num);
+                                                    CustomLiteNetLib4MirrorTransport.RequestWriter.Put(keyValuePair.Key?.Reason ?? keyValuePair.Value?.Reason ?? string.Empty);
+                                                    request.Reject(CustomLiteNetLib4MirrorTransport.RequestWriter);
+                                                    return;
+                                                }
+                                            }
+
+                                            if (flags.HasFlagFast(CentralAuthPreauthFlags.GloballyBanned) && (ServerStatic.PermissionsHandler.IsVerified || CustomLiteNetLib4MirrorTransport.UseGlobalBans))
+                                            {
+                                                ServerConsole.AddLog(
+                                                  $"Player {result6} ({request.RemoteEndPoint}) kicked due to an active global ban.");
+                                                CustomLiteNetLib4MirrorTransport.RequestWriter.Reset();
+                                                CustomLiteNetLib4MirrorTransport.RequestWriter.Put((byte)8);
+                                                request.Reject(CustomLiteNetLib4MirrorTransport.RequestWriter);
+                                            }
+                                            else if ((!flags.HasFlagFast(CentralAuthPreauthFlags.IgnoreWhitelist) || !ServerStatic.GetPermissionsHandler().IsVerified) && !WhiteList.IsWhitelisted(result6))
+                                            {
+                                                ServerConsole.AddLog(
+                                                  $"Player {result6} tried joined from endpoint {request.RemoteEndPoint}, but is not whitelisted.");
+                                                CustomLiteNetLib4MirrorTransport.RequestWriter.Reset();
+                                                CustomLiteNetLib4MirrorTransport.RequestWriter.Put((byte)7);
+                                                request.Reject(CustomLiteNetLib4MirrorTransport.RequestWriter);
+                                            }
+                                            else if (CustomLiteNetLib4MirrorTransport.Geoblocking != GeoblockingMode.None && (!flags.HasFlagFast(CentralAuthPreauthFlags.IgnoreGeoblock) || !ServerStatic.PermissionsHandler.BanTeamBypassGeo) && (!CustomLiteNetLib4MirrorTransport.GeoblockIgnoreWhitelisted || !WhiteList.IsOnWhitelist(result6)) && ((CustomLiteNetLib4MirrorTransport.Geoblocking == GeoblockingMode.Whitelist && !CustomLiteNetLib4MirrorTransport.GeoblockingList.Contains(result9.ToUpper())) || (CustomLiteNetLib4MirrorTransport.Geoblocking == GeoblockingMode.Blacklist && CustomLiteNetLib4MirrorTransport.GeoblockingList.Contains(result9.ToUpper()))))
+                                            {
+                                                ServerConsole.AddLog(
+                                                  $"Player {result6} ({request.RemoteEndPoint}) tried joined from blocked country {result9.ToUpper()}.");
+                                                CustomLiteNetLib4MirrorTransport.RequestWriter.Reset();
+                                                CustomLiteNetLib4MirrorTransport.RequestWriter.Put((byte)9);
+                                                request.RejectForce(CustomLiteNetLib4MirrorTransport.RequestWriter);
+                                            }
+                                            else
+                                            {
+                                                int num = CustomNetworkManager.slots;
+                                                if (flags.HasFlagFast(CentralAuthPreauthFlags.ReservedSlot) && ServerStatic.PermissionsHandler.BanTeamSlots)
+                                                    num = LiteNetLib4MirrorNetworkManager.singleton.maxConnections;
+                                                else if (ConfigFile.ServerConfig.GetBool("use_reserved_slots", true) && ReservedSlot.HasReservedSlot(result6))
+                                                    num += CustomNetworkManager.reservedSlots;
+                                                if (LiteNetLib4MirrorCore.Host.ConnectedPeersCount < num)
+                                                {
+                                                    if (CustomLiteNetLib4MirrorTransport.UserIds.ContainsKey(request.RemoteEndPoint))
+                                                        CustomLiteNetLib4MirrorTransport.UserIds[request.RemoteEndPoint].SetUserId(result6);
+                                                    else
+                                                        CustomLiteNetLib4MirrorTransport.UserIds.Add(request.RemoteEndPoint, new PreauthItem(result6));
+
+                                                    PreAuthenticatingEventArgs ev = new PreAuthenticatingEventArgs(result6, request, position, result8, result9);
+
+                                                    Player.OnPreAuthenticating(ev);
+
+                                                    if (ev.IsAllowed)
+                                                    {
+                                                        request.Accept();
+                                                        CustomLiteNetLib4MirrorTransport.PreauthDisableIdleMode();
+                                                        ServerConsole.AddLog(
+                                                          $"Player {result6} pre-authenticated from endpoint {request.RemoteEndPoint}.");
+                                                        ServerLogs.AddLog(
+                                                          ServerLogs.Modules.Networking,
+                                                          $"{result6} pre-authenticated from endpoint {request.RemoteEndPoint}.",
+                                                          ServerLogs.ServerLogType.ConnectionUpdate);
+                                                    }
+                                                    else
+                                                    {
+                                                        ServerConsole.AddLog(
+                                                          $"Player {result6} tried to pre-authenticate from endpoint {request.RemoteEndPoint}, but the request has been rejected by a plugin.");
+                                                        ServerLogs.AddLog(
+                                                          ServerLogs.Modules.Networking,
+                                                          $"{result6} tried to pre-authenticate from endpoint {request.RemoteEndPoint}, but the request has been rejected by a plugin.",
+                                                          ServerLogs.ServerLogType.ConnectionUpdate);
+                                                    }
+                                                }
+                                                else
+                                                {
+                                                    CustomLiteNetLib4MirrorTransport.RequestWriter.Reset();
+                                                    CustomLiteNetLib4MirrorTransport.RequestWriter.Put((byte)1);
+                                                    request.Reject(CustomLiteNetLib4MirrorTransport.RequestWriter);
+                                                }
+                                            }
+                                        }
+                                    }
+                                    catch (Exception ex)
+                                    {
+                                        ServerConsole.AddLog(
+                                          $"Player from endpoint {request.RemoteEndPoint} sent an invalid pre-authentication token. {ex.Message}");
                                         CustomLiteNetLib4MirrorTransport.RequestWriter.Reset();
                                         CustomLiteNetLib4MirrorTransport.RequestWriter.Put((byte)2);
                                         request.RejectForce(CustomLiteNetLib4MirrorTransport.RequestWriter);
                                     }
-                                    else if (TimeBehaviour.CurrentUnixTimestamp > num3)
-                                    {
-                                        ServerConsole.AddLog(string.Format("Player from endpoint {0} sent expired preauthentication token.", request.RemoteEndPoint), ConsoleColor.Gray);
-                                        ServerConsole.AddLog("Make sure that time and timezone set on server is correct. We recommend synchronizing the time.", ConsoleColor.Gray);
-                                        CustomLiteNetLib4MirrorTransport.RequestWriter.Reset();
-                                        CustomLiteNetLib4MirrorTransport.RequestWriter.Put((byte)11);
-                                        request.RejectForce(CustomLiteNetLib4MirrorTransport.RequestWriter);
-                                    }
-                                    else
-                                    {
-                                        if (CustomLiteNetLib4MirrorTransport.UserRateLimiting)
-                                        {
-                                            if (CustomLiteNetLib4MirrorTransport.UserRateLimit.Contains(text))
-                                            {
-                                                CustomLiteNetLib4MirrorTransport.Rejected += 1U;
-                                                if (CustomLiteNetLib4MirrorTransport.Rejected > CustomLiteNetLib4MirrorTransport.RejectionThreshold)
-                                                {
-                                                    CustomLiteNetLib4MirrorTransport.SuppressRejections = true;
-                                                }
-                                                if (!CustomLiteNetLib4MirrorTransport.SuppressRejections)
-                                                {
-                                                    ServerConsole.AddLog(string.Format("Incoming connection from {0} ({1}) rejected due to exceeding the rate limit.", text, request.RemoteEndPoint), ConsoleColor.Gray);
-                                                }
-                                                ServerLogs.AddLog(ServerLogs.Modules.Networking, string.Format("Incoming connection from endpoint {0} ({1}) rejected due to exceeding the rate limit.", text, request.RemoteEndPoint), ServerLogs.ServerLogType.RateLimit, false);
-                                                CustomLiteNetLib4MirrorTransport.RequestWriter.Reset();
-                                                CustomLiteNetLib4MirrorTransport.RequestWriter.Put((byte)12);
-                                                request.RejectForce(CustomLiteNetLib4MirrorTransport.RequestWriter);
-                                                return;
-                                            }
-                                            CustomLiteNetLib4MirrorTransport.UserRateLimit.Add(text);
-                                        }
-                                        if (!flags.HasFlagFast(CentralAuthPreauthFlags.IgnoreBans) || !ServerStatic.GetPermissionsHandler().IsVerified)
-                                        {
-                                            KeyValuePair<BanDetails, BanDetails> keyValuePair2 = BanHandler.QueryBan(text, request.RemoteEndPoint.Address.ToString());
-                                            if (keyValuePair2.Key != null || keyValuePair2.Value != null)
-                                            {
-                                                CustomLiteNetLib4MirrorTransport.Rejected += 1U;
-                                                if (CustomLiteNetLib4MirrorTransport.Rejected > CustomLiteNetLib4MirrorTransport.RejectionThreshold)
-                                                {
-                                                    CustomLiteNetLib4MirrorTransport.SuppressRejections = true;
-                                                }
-                                                if (!CustomLiteNetLib4MirrorTransport.SuppressRejections)
-                                                {
-                                                    var yes = $"{((keyValuePair2.Key == null) ? "Player" : "Banned player")} {text} tried to connect from {((keyValuePair2.Value == null) ? string.Empty : "banned ")} endpoint {request.RemoteEndPoint}.";
-                                                    ServerConsole.AddLog(yes, ConsoleColor.Gray);
-                                                    ServerLogs.AddLog(ServerLogs.Modules.Networking, yes, ServerLogs.ServerLogType.ConnectionUpdate, false);
-                                                }
-                                                CustomLiteNetLib4MirrorTransport.RequestWriter.Reset();
-                                                CustomLiteNetLib4MirrorTransport.RequestWriter.Put((byte)6);
-                                                NetDataWriter requestWriter2 = CustomLiteNetLib4MirrorTransport.RequestWriter;
-                                                BanDetails key3 = keyValuePair2.Key;
-                                                requestWriter2.Put((key3 != null) ? key3.Expires : keyValuePair2.Value.Expires);
-                                                NetDataWriter requestWriter3 = CustomLiteNetLib4MirrorTransport.RequestWriter;
-                                                BanDetails key4 = keyValuePair2.Key;
-                                                string value2;
-                                                if ((value2 = (key4 != null) ? key4.Reason : null) == null)
-                                                {
-                                                    BanDetails value3 = keyValuePair2.Value;
-                                                    value2 = ((value3 != null) ? value3.Reason : null) ?? string.Empty;
-                                                }
-                                                requestWriter3.Put(value2);
-                                                request.Reject(CustomLiteNetLib4MirrorTransport.RequestWriter);
-                                                return;
-                                            }
-                                        }
-                                        if (flags.HasFlagFast(CentralAuthPreauthFlags.GloballyBanned) && (ServerStatic.PermissionsHandler.IsVerified || CustomLiteNetLib4MirrorTransport.UseGlobalBans))
-                                        {
-                                            ServerConsole.AddLog(string.Format("Player {0} ({1}) kicked due to an active global ban.", text, request.RemoteEndPoint), ConsoleColor.Gray);
-                                            CustomLiteNetLib4MirrorTransport.RequestWriter.Reset();
-                                            CustomLiteNetLib4MirrorTransport.RequestWriter.Put((byte)8);
-                                            request.Reject(CustomLiteNetLib4MirrorTransport.RequestWriter);
-                                        }
-                                        else if ((!flags.HasFlagFast(CentralAuthPreauthFlags.IgnoreWhitelist) || !ServerStatic.GetPermissionsHandler().IsVerified) && !WhiteList.IsWhitelisted(text))
-                                        {
-                                            ServerConsole.AddLog(string.Format("Player {0} tried joined from endpoint {1}, but is not whitelisted.", text, request.RemoteEndPoint), ConsoleColor.Gray);
-                                            CustomLiteNetLib4MirrorTransport.RequestWriter.Reset();
-                                            CustomLiteNetLib4MirrorTransport.RequestWriter.Put((byte)7);
-                                            request.Reject(CustomLiteNetLib4MirrorTransport.RequestWriter);
-                                        }
-                                        else if (CustomLiteNetLib4MirrorTransport.Geoblocking != GeoblockingMode.None && (!flags.HasFlagFast(CentralAuthPreauthFlags.IgnoreGeoblock) || !ServerStatic.PermissionsHandler.BanTeamBypassGeo) && (!CustomLiteNetLib4MirrorTransport.GeoblockIgnoreWhitelisted || !WhiteList.IsOnWhitelist(text)) && ((CustomLiteNetLib4MirrorTransport.Geoblocking == GeoblockingMode.Whitelist && !CustomLiteNetLib4MirrorTransport.GeoblockingList.Contains(text2.ToUpper())) || (CustomLiteNetLib4MirrorTransport.Geoblocking == GeoblockingMode.Blacklist && CustomLiteNetLib4MirrorTransport.GeoblockingList.Contains(text2.ToUpper()))))
-                                        {
-                                            CustomLiteNetLib4MirrorTransport.Rejected += 1U;
-                                            if (CustomLiteNetLib4MirrorTransport.Rejected > CustomLiteNetLib4MirrorTransport.RejectionThreshold)
-                                            {
-                                                CustomLiteNetLib4MirrorTransport.SuppressRejections = true;
-                                            }
-                                            if (!CustomLiteNetLib4MirrorTransport.SuppressRejections)
-                                            {
-                                                ServerConsole.AddLog(string.Format("Player {0} ({1}) tried joined from blocked country {2}.", text, request.RemoteEndPoint, text2.ToUpper()), ConsoleColor.Gray);
-                                            }
-                                            CustomLiteNetLib4MirrorTransport.RequestWriter.Reset();
-                                            CustomLiteNetLib4MirrorTransport.RequestWriter.Put((byte)9);
-                                            request.RejectForce(CustomLiteNetLib4MirrorTransport.RequestWriter);
-                                        }
-                                        else
-                                        {
-                                            int num4 = CustomNetworkManager.slots;
-                                            if (flags.HasFlagFast(CentralAuthPreauthFlags.ReservedSlot) && ServerStatic.PermissionsHandler.BanTeamSlots)
-                                            {
-                                                num4 = LiteNetLib4MirrorNetworkManager.singleton.maxConnections;
-                                            }
-                                            else if (ConfigFile.ServerConfig.GetBool("use_reserved_slots", true) && ReservedSlot.HasReservedSlot(text))
-                                            {
-                                                num4 += CustomNetworkManager.reservedSlots;
-                                            }
-                                            if (LiteNetLib4MirrorCore.Host.ConnectedPeersCount < num4)
-                                            {
-                                                if (CustomLiteNetLib4MirrorTransport.UserIds.ContainsKey(request.RemoteEndPoint))
-                                                {
-                                                    CustomLiteNetLib4MirrorTransport.UserIds[request.RemoteEndPoint].SetUserId(text);
-                                                }
-                                                else
-                                                {
-                                                    CustomLiteNetLib4MirrorTransport.UserIds.Add(request.RemoteEndPoint, new PreauthItem(text));
-                                                }
-
-                                                /*
-                                                request.Accept();
-                                                ServerConsole.AddLog(string.Format("Player {0} preauthenticated from endpoint {1}.", text, request.RemoteEndPoint), ConsoleColor.Gray);
-                                                ServerLogs.AddLog(ServerLogs.Modules.Networking, string.Format("{0} preauthenticated from endpoint {1}.", text, request.RemoteEndPoint), ServerLogs.ServerLogType.ConnectionUpdate, false);
-                                                CustomLiteNetLib4MirrorTransport.PreauthDisableIdleMode();
-                                                */
-
-                                                //>Exiled
-                                                PreAuthenticatingEventArgs ev = new PreAuthenticatingEventArgs(text, request, request.Data.Position, b3, text2);
-
-                                                Player.OnPreAuthenticating(ev);
-
-                                                if (ev.IsAllowed)
-                                                {
-                                                    request.Accept();
-                                                    CustomLiteNetLib4MirrorTransport.PreauthDisableIdleMode();
-                                                    ServerConsole.AddLog(
-                                                      $"Player {text} preauthenticated from endpoint {request.RemoteEndPoint}.");
-                                                    ServerLogs.AddLog(
-                                                      ServerLogs.Modules.Networking,
-                                                      $"{text} preauthenticated from endpoint {request.RemoteEndPoint}.",
-                                                      ServerLogs.ServerLogType.ConnectionUpdate);
-                                                }
-                                                else
-                                                {
-                                                    ServerConsole.AddLog(
-                                                      $"Player {text} tried to preauthenticated from endpoint {request.RemoteEndPoint}, but the request has been rejected by a plugin.");
-                                                    ServerLogs.AddLog(
-                                                      ServerLogs.Modules.Networking,
-                                                      $"{text} tried to preauthenticated from endpoint {request.RemoteEndPoint}, but the request has been rejected by a plugin.",
-                                                      ServerLogs.ServerLogType.ConnectionUpdate);
-                                                }
-                                                //<Exiled
-                                            }
-                                            else
-                                            {
-                                                CustomLiteNetLib4MirrorTransport.RequestWriter.Reset();
-                                                CustomLiteNetLib4MirrorTransport.RequestWriter.Put((byte)1);
-                                                request.Reject(CustomLiteNetLib4MirrorTransport.RequestWriter);
-                                            }
-                                        }
-                                    }
-                                }
-                                catch (Exception ex)
-                                {
-                                    CustomLiteNetLib4MirrorTransport.Rejected += 1U;
-                                    if (CustomLiteNetLib4MirrorTransport.Rejected > CustomLiteNetLib4MirrorTransport.RejectionThreshold)
-                                    {
-                                        CustomLiteNetLib4MirrorTransport.SuppressRejections = true;
-                                    }
-                                    if (!CustomLiteNetLib4MirrorTransport.SuppressRejections)
-                                    {
-                                        ServerConsole.AddLog(string.Format("Player from endpoint {0} sent an invalid preauthentication token. {1}", request.RemoteEndPoint, ex.Message), ConsoleColor.Gray);
-                                    }
-                                    CustomLiteNetLib4MirrorTransport.RequestWriter.Reset();
-                                    CustomLiteNetLib4MirrorTransport.RequestWriter.Put((byte)2);
-                                    request.RejectForce(CustomLiteNetLib4MirrorTransport.RequestWriter);
                                 }
                             }
                         }
                     }
                 }
             }
-            catch (Exception ex2)
+            catch (Exception ex)
             {
-                CustomLiteNetLib4MirrorTransport.Rejected += 1U;
-                if (CustomLiteNetLib4MirrorTransport.Rejected > CustomLiteNetLib4MirrorTransport.RejectionThreshold)
-                {
-                    CustomLiteNetLib4MirrorTransport.SuppressRejections = true;
-                }
-                if (!CustomLiteNetLib4MirrorTransport.SuppressRejections)
-                {
-                    ServerConsole.AddLog(string.Format("Player from endpoint {0} failed to preauthenticate: {1}", request.RemoteEndPoint, ex2.Message), ConsoleColor.Gray);
-                }
+                ServerConsole.AddLog(
+                  $"Player from endpoint {request.RemoteEndPoint} failed to pre-authenticate: {ex.Message}");
                 CustomLiteNetLib4MirrorTransport.RequestWriter.Reset();
                 CustomLiteNetLib4MirrorTransport.RequestWriter.Put((byte)4);
                 request.RejectForce(CustomLiteNetLib4MirrorTransport.RequestWriter);
